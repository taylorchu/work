package work

import (
	"context"
	"errors"
	"fmt"
	"runtime/debug"
	"sync"
	"time"

	"github.com/cenkalti/backoff/v4"
)

// DequeueFunc generates a job.
type DequeueFunc func(*DequeueOptions) (*Job, error)

// DequeueMiddleware modifies DequeueFunc behavior.
type DequeueMiddleware func(DequeueFunc) DequeueFunc

// EnqueueFunc takes in a job for processing.
type EnqueueFunc func(*Job, *EnqueueOptions) error

// EnqueueMiddleware modifies EnqueueFunc behavior.
type EnqueueMiddleware func(EnqueueFunc) EnqueueFunc

// HandleFunc runs a job.
type HandleFunc func(*Job, *DequeueOptions) error

// ContextHandleFunc runs a job.
type ContextHandleFunc func(context.Context, *Job, *DequeueOptions) error

// HandleMiddleware modifies HandleFunc hehavior.
type HandleMiddleware func(HandleFunc) HandleFunc

type handler struct {
	QueueID    string
	HandleFunc HandleFunc
	JobOptions JobOptions
}

// WorkerOptions is used to create a worker.
type WorkerOptions struct {
	Namespace string
	Queue     Queue
	ErrorFunc func(error)
}

// Worker runs jobs.
type Worker struct {
	opt WorkerOptions

	stop       chan struct{}
	wg         sync.WaitGroup
	handlerMap map[string]handler
}

// NewWorker creates a new worker.
func NewWorker(opt *WorkerOptions) *Worker {
	return &Worker{
		opt:        *opt,
		handlerMap: make(map[string]handler),
	}
}

// JobOptions specifies how a job is executed.
// It overrides default WorkerOptions so each handler can have different execution settings.
type JobOptions struct {
	WorkerOptions
	MaxExecutionTime time.Duration
	IdleWait         time.Duration
	NumGoroutines    int64

	DequeueMiddleware []DequeueMiddleware
	HandleMiddleware  []HandleMiddleware
}

// AddDequeueMiddleware adds DequeueMiddleware.
func (opt *JobOptions) AddDequeueMiddleware(mw DequeueMiddleware) *JobOptions {
	opt.DequeueMiddleware = append(opt.DequeueMiddleware, mw)
	return opt
}

// AddHandleMiddleware adds HandleMiddleware.
func (opt *JobOptions) AddHandleMiddleware(mw HandleMiddleware) *JobOptions {
	opt.HandleMiddleware = append(opt.HandleMiddleware, mw)
	return opt
}

// options validation error
var (
	ErrMaxExecutionTime = errors.New("work: max execution time should be > 0")
	ErrNumGoroutines    = errors.New("work: number of goroutines should be > 0")
	ErrIdleWait         = errors.New("work: idle wait should be > 0")
)

// Validate validates JobOptions.
func (opt *JobOptions) Validate() error {
	if opt.MaxExecutionTime <= 0 {
		return ErrMaxExecutionTime
	}
	if opt.IdleWait <= 0 {
		return ErrIdleWait
	}
	if opt.NumGoroutines <= 0 {
		return ErrNumGoroutines
	}
	return nil
}

var (
	// ErrDoNotRetry is returned if the job should not be retried;
	// this may be because the job is unrecoverable, or because
	// the handler has already rescheduled it.
<<<<<<< HEAD
	ErrDoNotRetry = errors.New("do not retry")
=======
	ErrDoNotRetry = errors.New("work: do not retry")
>>>>>>> 78a4fef1

	// ErrQueueNotFound is returned if the queue is not yet
	// defined with Register().
	ErrQueueNotFound = errors.New("work: queue is not found")

	// ErrUnrecoverable is returned if the error is unrecoverable.
	// The job will be discarded.
<<<<<<< HEAD
	ErrUnrecoverable = fmt.Errorf("work: permanent error%w", ErrDoNotRetry)
=======
	ErrUnrecoverable = fmt.Errorf("work: permanent error: %w", ErrDoNotRetry)
>>>>>>> 78a4fef1

	// ErrUnsupported is returned if it is not implemented.
	ErrUnsupported = errors.New("work: unsupported")
)

// Register adds handler for a queue.
// queueID and namespace should be the same as the one used to enqueue.
func (w *Worker) Register(queueID string, h HandleFunc, opt *JobOptions) error {
	err := opt.Validate()
	if err != nil {
		return err
	}
	w.handlerMap[queueID] = handler{
		QueueID:    queueID,
		HandleFunc: h,
		JobOptions: *opt,
	}
	return nil
}

// RegisterWithContext adds handler for a queue with context.Context.
// The context is created with context.WithTimeout set from MaxExecutionTime.
func (w *Worker) RegisterWithContext(queueID string, h ContextHandleFunc, opt *JobOptions) error {
	return w.Register(queueID, func(job *Job, o *DequeueOptions) error {
		ctx, cancel := context.WithTimeout(context.Background(), opt.MaxExecutionTime)
		defer cancel()
		return h(ctx, job, o)
	}, opt)
}

// Start starts the worker.
func (w *Worker) Start() {
	w.stop = make(chan struct{})
	for _, h := range w.handlerMap {
		for i := int64(0); i < h.JobOptions.NumGoroutines; i++ {
			w.wg.Add(1)
			go w.start(h)
		}
	}
}

func (w *Worker) start(h handler) {
	defer w.wg.Done()

	queue := w.opt.Queue
	if h.JobOptions.Queue != nil {
		queue = h.JobOptions.Queue
	}
	ns := w.opt.Namespace
	if h.JobOptions.Namespace != "" {
		ns = h.JobOptions.Namespace
	}

	// print errors by default so that problems are noticeable.
	errFunc := func(err error) { fmt.Println(err) }
	if h.JobOptions.ErrorFunc != nil {
		errFunc = h.JobOptions.ErrorFunc
	} else if w.opt.ErrorFunc != nil {
		errFunc = w.opt.ErrorFunc
	}

	dequeue := getDequeueFunc(queue)
	for _, mw := range h.JobOptions.DequeueMiddleware {
		dequeue = mw(dequeue)
	}
	dequeue = idleWait(h.JobOptions.IdleWait, w.stop)(dequeue)

	handle := h.HandleFunc
	for _, mw := range h.JobOptions.HandleMiddleware {
		handle = mw(handle)
	}
	handle = catchPanic(handle)
	handle = retry(queue)(handle)

	// prepare bulk ack flush
	var ackJobs []*Job
	flush := func() error {
		opt := &AckOptions{
			Namespace: ns,
			QueueID:   h.QueueID,
		}
		bulkDeq, ok := queue.(BulkDequeuer)
		if ok {
			err := bulkDeq.BulkAck(ackJobs, opt)
			if err != nil {
				return err
			}
			ackJobs = nil
			return nil
		}
		for _, job := range ackJobs {
			err := queue.Ack(job, opt)
			if err != nil {
				return err
			}
		}
		ackJobs = nil
		return nil
	}
	defer func() {
		err := flush()
		if err != nil {
			errFunc(err)
		}
	}()

	const flushIntv = time.Second
	flushTicker := time.NewTicker(flushIntv)
	defer flushTicker.Stop()

	for {
		select {
		case <-w.stop:
			return
		case <-flushTicker.C:
			err := flush()
			if err != nil {
				errFunc(err)
			}
		default:
			err := func() error {
				opt := &DequeueOptions{
					Namespace:    ns,
					QueueID:      h.QueueID,
					At:           time.Now(),
					InvisibleSec: int64(2 * (h.JobOptions.MaxExecutionTime + flushIntv) / time.Second),
				}
				job, err := dequeue(opt)
				if err != nil {
					return err
				}
				err = handle(job, opt)
				if err != nil {
					return err
				}
				ackJobs = append(ackJobs, job)
				if len(ackJobs) >= 1000 {
					// prevent un-acked job count to be too large
					err := flush()
					if err != nil {
						return err
					}
				}
				return nil
			}()
			if err != nil && err != ErrEmptyQueue && !errors.Is(err, ErrDoNotRetry) {
				errFunc(err)
			}
		}
	}
}

func getDequeueFunc(queue Queue) DequeueFunc {
	bulkDeq, ok := queue.(BulkDequeuer)
	if !ok {
		return queue.Dequeue
	}

	var jobs []*Job
	return func(opt *DequeueOptions) (*Job, error) {
		if len(jobs) == 0 {
			// this is an optimization to reduce system calls.
			//
			// there could be an idle period on startup
			// because worker previously pulls in too many jobs.
			count := 60 / opt.InvisibleSec
			if count <= 0 {
				count = 1
			}
			bulkOpt := *opt
			bulkOpt.InvisibleSec *= count

			var err error
			jobs, err = bulkDeq.BulkDequeue(count, &bulkOpt)
			if err != nil {
				return nil, err
			}
		}
		job := jobs[0]
		jobs = jobs[1:]
		return job, nil
	}
}

// ExportMetrics dumps queue stats if the queue implements MetricsExporter.
func (w *Worker) ExportMetrics() (*Metrics, error) {
	var queueMetrics []*QueueMetrics
	for _, h := range w.handlerMap {
		queue := w.opt.Queue
		if h.JobOptions.Queue != nil {
			queue = h.JobOptions.Queue
		}
		ns := w.opt.Namespace
		if h.JobOptions.Namespace != "" {
			ns = h.JobOptions.Namespace
		}
		exporter, ok := queue.(MetricsExporter)
		if !ok {
			continue
		}
		m, err := exporter.GetQueueMetrics(&QueueMetricsOptions{
			Namespace: ns,
			QueueID:   h.QueueID,
			At:        time.Now(),
		})
		if err != nil {
			return nil, err
		}
		queueMetrics = append(queueMetrics, m)
	}
	return &Metrics{
		Queue: queueMetrics,
	}, nil
}

// Stop stops the worker.
func (w *Worker) Stop() {
	close(w.stop)
	w.wg.Wait()
}

func idleWait(d time.Duration, stop <-chan struct{}) DequeueMiddleware {
	return func(f DequeueFunc) DequeueFunc {
		return func(opt *DequeueOptions) (*Job, error) {
			job, err := f(opt)
			if err != nil {
				if err == ErrEmptyQueue {
					select {
					case <-time.After(d):
					case <-stop:
					}
				}
				return nil, err
			}
			return job, nil
		}
	}
}

func catchPanic(f HandleFunc) HandleFunc {
	return func(job *Job, opt *DequeueOptions) (err error) {
		defer func() {
			if r := recover(); r != nil {
				err = fmt.Errorf("panic: %v\n\n%s", r, debug.Stack())
			}
		}()
		return f(job, opt)
	}
}

func retry(queue Queue) HandleMiddleware {
	return func(f HandleFunc) HandleFunc {
		return func(job *Job, opt *DequeueOptions) error {
			err := f(job, opt)
<<<<<<< HEAD
			if err != nil && !errors.Is(err, ErrDoNotRetry) {
=======
			if err != nil {
				if err == ErrUnrecoverable {
					return nil // ack
				}
				if errors.Is(err, ErrDoNotRetry) {
					// don't ack and don't reenqueue
					return err
				}
>>>>>>> 78a4fef1
				now := time.Now()
				job.Retries++
				job.LastError = err.Error()
				job.UpdatedAt = now

				// https://github.com/grpc/grpc/blob/master/doc/connection-backoff.md
				b := backoff.NewExponentialBackOff()
				b.InitialInterval = 2 * time.Second
				b.RandomizationFactor = 0.2
				b.Multiplier = 1.6
				b.MaxInterval = 24 * time.Hour
				b.MaxElapsedTime = 0
				b.Reset()

				var next time.Duration
				for i := int64(0); i < job.Retries; i++ {
					next = b.NextBackOff()
				}
				job.EnqueuedAt = now.Add(next)
				queue.Enqueue(job, &EnqueueOptions{
					Namespace: opt.Namespace,
					QueueID:   opt.QueueID,
				})
				return err
			}
			if err != ErrUnrecoverable {
				return err
			}
			return nil
		}
	}
}<|MERGE_RESOLUTION|>--- conflicted
+++ resolved
@@ -111,11 +111,7 @@
 	// ErrDoNotRetry is returned if the job should not be retried;
 	// this may be because the job is unrecoverable, or because
 	// the handler has already rescheduled it.
-<<<<<<< HEAD
-	ErrDoNotRetry = errors.New("do not retry")
-=======
 	ErrDoNotRetry = errors.New("work: do not retry")
->>>>>>> 78a4fef1
 
 	// ErrQueueNotFound is returned if the queue is not yet
 	// defined with Register().
@@ -123,11 +119,7 @@
 
 	// ErrUnrecoverable is returned if the error is unrecoverable.
 	// The job will be discarded.
-<<<<<<< HEAD
-	ErrUnrecoverable = fmt.Errorf("work: permanent error%w", ErrDoNotRetry)
-=======
 	ErrUnrecoverable = fmt.Errorf("work: permanent error: %w", ErrDoNotRetry)
->>>>>>> 78a4fef1
 
 	// ErrUnsupported is returned if it is not implemented.
 	ErrUnsupported = errors.New("work: unsupported")
@@ -382,9 +374,6 @@
 	return func(f HandleFunc) HandleFunc {
 		return func(job *Job, opt *DequeueOptions) error {
 			err := f(job, opt)
-<<<<<<< HEAD
-			if err != nil && !errors.Is(err, ErrDoNotRetry) {
-=======
 			if err != nil {
 				if err == ErrUnrecoverable {
 					return nil // ack
@@ -393,7 +382,6 @@
 					// don't ack and don't reenqueue
 					return err
 				}
->>>>>>> 78a4fef1
 				now := time.Now()
 				job.Retries++
 				job.LastError = err.Error()
